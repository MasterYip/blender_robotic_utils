![banner](doc/banner_elspider.jpg)

<<<<<<< HEAD
# Blender Robotic Utilities
=======
# Blender Robotics Utilities
>>>>>>> 31d288ac

Blender Robotic Utilities for modeling, animation, and rendering.

## Demos

### ElSpider Air Walking

<!-- Video -->
<p align="center">
    <video src="https://github.com/user-attachments/assets/462ff944-2e98-4c50-9043-d140bcd54d4a" width="200" height="100" autoplay controls muted loop playsinline></video>
</p>

### Terrain Gen

Confined 2-layer terrain generation.
![terrain_gen](doc/terrain_gen/confined_2layer.png)


## pkg blender_utils

### Installation

```bash
pip install -e ./
```

## Extensions

### [urdf_importer](https://github.com/HoangGiang93/urdf_importer)

#### Installation

**1.Setup Python Env**

Linux:

```bash
cd <blender_path>/<version>/python/bin/ # For example cd blender-3.1.2-linux-x64/3.1/python/bin/
./python3.10 -m ensurepip
./python3.10 -m pip install --upgrade pip
./python3.10 -m pip install pyyaml
./python3.10 -m pip install rospkg
./python3.10 -m pip install urdf_parser_py
```

Windows:

Note:

- If Blender is installed to i.e. C:\Program Files\, run cmd.exe as administrator!
- Define ROS_ROOT as system environment variable pointing to a folder containing your ROS packages

```cmd
cd <blender_path>/<version>/python/bin/ # For example cd blender-3.1.2-linux-x64/3.1/python/bin/
./python.exe -m ensurepip
./python.exe -m pip install --upgrade pip
./python.exe -m pip install pyyaml
./python.exe -m pip install rospkg
./python.exe -m pip install urdf_parser_py
```

**2.Install Add-on**

- Compress the folder `urdf_importer_addon` into a ZIP file named `urdf_importer_addon.zip`.
- Open a terminal, source the ROS workspace that contains the URDF model, and then start Blender by running `blender` in the terminal.
- In Blender, go to the `Edit` menu and select `Preferences`.
- Click on `Install`.
- Navigate to and select the `urdf_importer_addon.zip` file, then click `Install Add-on`.
- Enable the add-on by checking the box next to `Import-Export: Import URDF Format`.
- Verify the installation by opening `File` → `Import`. You should see `URDF (.urdf)` listed in the menu.<|MERGE_RESOLUTION|>--- conflicted
+++ resolved
@@ -1,10 +1,6 @@
 ![banner](doc/banner_elspider.jpg)
 
-<<<<<<< HEAD
 # Blender Robotic Utilities
-=======
-# Blender Robotics Utilities
->>>>>>> 31d288ac
 
 Blender Robotic Utilities for modeling, animation, and rendering.
 
